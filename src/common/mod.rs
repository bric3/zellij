--- conflicted
+++ resolved
@@ -52,13 +52,8 @@
 }
 
 /// Start Zellij with the specified [`OsApi`] and command-line arguments.
-<<<<<<< HEAD
 // FIXME: Still some modularisation left to be done, but better than it was
-pub fn start(mut os_input: Box<dyn OsApi>, opts: CliArgs) {
-=======
-// FIXME this should definitely be modularized and split into different functions.
 pub fn start(mut os_input: Box<dyn OsApi>, opts: CliArgs, config: Config) {
->>>>>>> 099861ff
     let take_snapshot = "\u{1b}[?1049h";
     os_input.unset_raw_mode(0);
     let _ = os_input
